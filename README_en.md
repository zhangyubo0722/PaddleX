--- conflicted
+++ resolved
@@ -21,10 +21,7 @@
 
 PaddleX 3.0 is a low-code development tool for AI models built on the PaddlePaddle framework. It integrates numerous **ready-to-use pre-trained models**, enabling **full-process development** from model training to inference, supporting **a variety of mainstream hardware** both domestic and international, and aiding AI developers in industrial practice.
  
-<<<<<<< HEAD
-=======
-
->>>>>>> 524fab4a
+
 |                                                            [**Image Classification**](./docs/pipeline_usage/tutorials/cv_pipelines/image_classification_en.md)                                                            |                                                            [**Multi-label Image Classification**](./docs/pipeline_usage/tutorials/cv_pipelines/image_multi_label_classification_en.md)                                                            |                                                            [**Object Detection**](./docs/pipeline_usage/tutorials/cv_pipelines/object_detection_en.md)                                                            |                                                            [**Instance Segmentation**](./docs/pipeline_usage/tutorials/cv_pipelines/instance_segmentation_en.md)                                                            |
 |:--------------------------------------------------------------------------------------------------------------------------------------:|:--------------------------------------------------------------------------------------------------------------------------------------:|:--------------------------------------------------------------------------------------------------------------------------------------:|:--------------------------------------------------------------------------------------------------------------------------------------:|
 | <img src="https://github.com/PaddlePaddle/PaddleX/assets/142379845/b302cd7e-e027-4ea6-86d0-8a4dd6d61f39" height="126px" width="180px"> | <img src="https://raw.githubusercontent.com/cuicheng01/PaddleX_doc_images/main/images/multilabel_cls.png" height="126px" width="180px"> | <img src="https://github.com/PaddlePaddle/PaddleX/assets/142379845/099e2b00-0bbe-4b20-9c5a-96b69e473bd2" height="126px" width="180px"> | <img src="https://github.com/PaddlePaddle/PaddleX/assets/142379845/09f683b4-27df-4c24-b8a7-84da20fdd182" height="126px" width="180px"> |
@@ -39,11 +36,7 @@
 
   🚀 **High Efficiency and Low barrier of entry**: Achieve model **full-process development** based on graphical interfaces and unified commands, creating **8 featured model pipelines** that combine large and small models, semi-supervised learning of large models, and multi-model fusion, greatly reducing the cost of iterating models.
 
-<<<<<<< HEAD
   🌐 **Flexible Deployment in Various Scenarios**: Support various deployment methods such as **high-performance inference**, **service deployment**, and **lite deployment** to ensure efficient operation and rapid response of models in different application scenarios.
-=======
-  🌐 **Flexible Deployment in Various Scenarios**: Support various deployment methods such as **high-performance deployment**, **service-oriented deployment**, and **edge deployment** to ensure efficient operation and rapid response of models in different application scenarios.
->>>>>>> 524fab4a
 
   🔧 **Efficient Support for Mainstream Hardware**: Support seamless switching of various mainstream hardware such as NVIDIA GPUs, Kunlun XPU, Ascend NPU, and Cambricon MLU to ensure efficient operation.
 
@@ -62,11 +55,8 @@
 
 ## 📊 What can PaddleX do？
 
-<<<<<<< HEAD
+
 All pipelines of PaddleX support **online experience** and local **fast inference**. You can quickly experience the effects of each pre-trained pipeline. If you are satisfied with the effects of the pre-trained pipeline, you can directly perform [high-performance inference](./docs/pipeline_deploy/high_performance_inference_en.md) / [serving deployment](./docs/pipeline_deploy/service_deploy_en.md) / [edge deployment](./docs/pipeline_deploy/lite_deploy_en.md) on the pipeline. If not satisfied, you can also **Custom Development** to improve the pipeline effect. For the complete pipeline development process, please refer to the [PaddleX pipeline Development Tool Local Use Tutorial](./docs/pipeline_usage/pipeline_develop_guide_en.md).
-=======
-All pipelines of PaddleX support **online experience** and local **inference**. You can quickly experience the effects of each pre-trained pipeline. If you are satisfied with the effects of the pre-trained pipeline, you can directly perform [high-performance inference](./docs/pipeline_deploy/high_performance_deploy_en.md) / [Service-Oriented Deployment](./docs/pipeline_deploy/service_deploy_en.md) / [edge deployment](./docs/pipeline_deploy/lite_deploy_en.md) on the pipeline. If not satisfied, you can also **Custom Development** to improve the pipeline effect. For the complete pipeline development process, please refer to the [PaddleX pipeline Development Tool Local Use Tutorial](./docs/pipeline_usage/pipeline_develop_guide_en.md).
->>>>>>> 524fab4a
 
 In addition, PaddleX provides developers with a full-process efficient model training and deployment tool based on a [cloud-based GUI](https://aistudio.baidu.com/pipeline/mine). Developers **do not need code development**, just need to prepare a dataset that meets the pipeline requirements to **quickly start model training**. For details, please refer to the tutorial ["Developing Industrial-level AI Models with Zero Barrier"](https://aistudio.baidu.com/practical/introduce/546656605663301).
 
@@ -504,11 +494,7 @@
 ## 📖 Documentation
 <details>
   <summary> <b> ⬇️ Installation </b></summary>
-<<<<<<< HEAD
-
-=======
-  
->>>>>>> 524fab4a
+
   * [📦 PaddlePaddle Installation](./docs/installation/paddlepaddle_install_en.md)
   * [📦 PaddleX Installation](./docs/installation/installation_en.md) 
 
@@ -637,15 +623,9 @@
 <details open>
   <summary> <b> 🏗️ Pipeline Deployment </b></summary>
 
-<<<<<<< HEAD
   * [🚀 PaddleX High-Performance Inference Guide](./docs/pipeline_deploy/high_performance_inference_en.md)
   * [🖥️ PaddleX Service Deployment Guide](./docs/pipeline_deploy/service_deploy_en.md)
   * [📱 PaddleX Edge Deployment Guide](./docs/pipeline_deploy/lite_deploy_en.md)
-=======
-  * [🚀 PaddleX High-Performance Inference Tutorial](./docs/pipeline_deploy/high_performance_deploy_en.md)
-  * [🖥️ PaddleX Service-Oriented Deployment Tutorial](./docs/pipeline_deploy/service_deploy_en.md)
-  * [📱 PaddleX Edge Deployment Tutorial](./docs/pipeline_deploy/lite_deploy_en.md)
->>>>>>> 524fab4a
 
 </details>
 <details open>
