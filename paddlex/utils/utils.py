# Copyright (c) 2021 PaddlePaddle Authors. All Rights Reserved.
#
# Licensed under the Apache License, Version 2.0 (the "License");
# you may not use this file except in compliance with the License.
# You may obtain a copy of the License at
#
#    http://www.apache.org/licenses/LICENSE-2.0
#
# Unless required by applicable law or agreed to in writing, software
# distributed under the License is distributed on an "AS IS" BASIS,
# WITHOUT WARRANTIES OR CONDITIONS OF ANY KIND, either express or implied.
# See the License for the specific language governing permissions and
# limitations under the License.

import sys
import os
import time
import math
import chardet
import json
import numpy as np
import paddlex
from . import logging
import platform


def seconds_to_hms(seconds):
    h = math.floor(seconds / 3600)
    m = math.floor((seconds - h * 3600) / 60)
    s = int(seconds - h * 3600 - m * 60)
    hms_str = "{}:{}:{}".format(h, m, s)
    return hms_str


def get_encoding(path):
    f = open(path, 'rb')
    data = f.read()
    file_encoding = chardet.detect(data).get('encoding')
    f.close()
    return file_encoding


def get_single_card_bs(batch_size):
    card_num = paddlex.env_info['num']
    place = paddlex.env_info['place']
    if batch_size % card_num == 0:
        return int(batch_size // card_num)
    elif batch_size == 1:
        # Evaluation of detection task only supports single card with batch size 1
        return batch_size
    else:
        raise Exception("Please support correct batch_size, \
                        which can be divided by available cards({}) in {}"
                        .format(card_num, place))


def dict2str(dict_input):
    out = ''
    for k, v in dict_input.items():
        try:
            v = '{:8.6f}'.format(float(v))
        except:
            pass
        out = out + '{}={}, '.format(k, v)
    return out.strip(', ')


def path_normalization(path):
    win_sep = "\\"
    other_sep = "/"
    if platform.system() == "Windows":
        path = win_sep.join(path.split(other_sep))
    else:
        path = other_sep.join(path.split(win_sep))
    return path


def is_pic(img_name):
    valid_suffix = ['JPEG', 'jpeg', 'JPG', 'jpg', 'BMP', 'bmp', 'PNG', 'png']
    suffix = img_name.split('.')[-1]
    if suffix not in valid_suffix:
        return False
    return True


class MyEncoder(json.JSONEncoder):
    def default(self, obj):
        if isinstance(obj, np.integer):
            return int(obj)
        elif isinstance(obj, np.floating):
            return float(obj)
        elif isinstance(obj, np.ndarray):
            return obj.tolist()
        else:
            return super(MyEncoder, self).default(obj)


class EarlyStop:
    def __init__(self, patience, thresh):
        self.patience = patience
        self.counter = 0
        self.score = None
        self.max = 0
        self.thresh = thresh
        if patience < 1:
            raise Exception("Argument patience should be a positive integer.")

    def __call__(self, current_score):
        if self.score is None:
            self.score = current_score
            return False
        elif current_score > self.max:
            self.counter = 0
            self.score = current_score
            self.max = current_score
            return False
        else:
            if (abs(self.score - current_score) < self.thresh or
                    current_score < self.score):
                self.counter += 1
                self.score = current_score
                logging.debug("EarlyStopping: %i / %i" %
                              (self.counter, self.patience))
                if self.counter >= self.patience:
                    logging.info("EarlyStopping: Stop training")
                    return True
                return False
            else:
                self.counter = 0
                self.score = current_score
                return False


class DisablePrint(object):
    def __enter__(self):
        self._original_stdout = sys.stdout
        sys.stdout = open(os.devnull, 'w')

    def __exit__(self, exc_type, exc_val, exc_tb):
        sys.stdout.close()
        sys.stdout = self._original_stdout


class Times(object):
    def __init__(self):
        self.time = 0.
        # start time
        self.st = 0.
        # end time
        self.et = 0.

    def start(self):
        self.st = time.time()

<<<<<<< HEAD
    def end(self, repeats=1, accumulative=True):
        self.et = time.time()
        if accumulative:
            self.time += (self.et - self.st) / repeats
        else:
            self.time = (self.et - self.st) / repeats
=======
    def end(self, iter_num=1, accumulative=True):
        self.et = time.time()
        if accumulative:
            self.time += (self.et - self.st) / iter_num
        else:
            self.time = (self.et - self.st) / iter_num
>>>>>>> 90aacf1e

    def reset(self):
        self.time = 0.
        self.st = 0.
        self.et = 0.

    def value(self):
        return round(self.time, 4)


class Timer(Times):
    def __init__(self):
        super(Timer, self).__init__()
        self.preprocess_time_s = Times()
        self.inference_time_s = Times()
        self.postprocess_time_s = Times()
        self.img_num = 0
<<<<<<< HEAD
=======
        self.repeats = 0
>>>>>>> 90aacf1e

    def info(self, average=False):
        total_time = self.preprocess_time_s.value(
        ) + self.inference_time_s.value() + self.postprocess_time_s.value()
        total_time = round(total_time, 4)
        print("------------------ Inference Time Info ----------------------")
<<<<<<< HEAD
        print("total_time(ms): {}, img_num: {}".format(total_time * 1000,
                                                       self.img_num))
        preprocess_time = round(
            self.preprocess_time_s.value() / self.img_num,
            4) if average else self.preprocess_time_s.value()
        postprocess_time = round(
            self.postprocess_time_s.value() / self.img_num,
            4) if average else self.postprocess_time_s.value()
        inference_time = round(self.inference_time_s.value() / self.img_num,
                               4) if average else self.inference_time_s.value()

        average_latency = total_time / self.img_num
        print("average latency time(ms): {:.2f}, QPS: {:2f}".format(
            average_latency * 1000, 1 / average_latency))
        print(
            "preprocess_time(ms): {:.2f}, inference_time(ms): {:.2f}, postprocess_time(ms): {:.2f}".
            format(preprocess_time * 1000, inference_time * 1000,
                   postprocess_time * 1000))
=======
        print("total_time(ms): {}, img_num: {}, batch_size: {}".format(
            total_time * 1000, self.img_num, self.img_num / self.repeats))
        preprocess_time = round(
            self.preprocess_time_s.value() / self.repeats,
            4) if average else self.preprocess_time_s.value()
        postprocess_time = round(
            self.postprocess_time_s.value() / self.repeats,
            4) if average else self.postprocess_time_s.value()
        inference_time = round(self.inference_time_s.value() / self.repeats,
                               4) if average else self.inference_time_s.value()

        average_latency = total_time / self.repeats
        print("average latency time(ms): {:.2f}, QPS: {:2f}".format(
            average_latency * 1000, 1 / average_latency))
        print("preprocess_time_per_im(ms): {:.2f}, "
              "inference_time_per_batch(ms): {:.2f}, "
              "postprocess_time_per_im(ms): {:.2f}".format(
                  preprocess_time * 1000, inference_time * 1000,
                  postprocess_time * 1000))
>>>>>>> 90aacf1e

    def report(self, average=False):
        dic = {}
        dic['preprocess_time_s'] = round(
<<<<<<< HEAD
            self.preprocess_time_s.value() / self.img_num,
            4) if average else self.preprocess_time_s.value()
        dic['postprocess_time_s'] = round(
            self.postprocess_time_s.value() / self.img_num,
            4) if average else self.postprocess_time_s.value()
        dic['inference_time_s'] = round(
            self.inference_time_s.value() / self.img_num,
=======
            self.preprocess_time_s.value() / self.repeats,
            4) if average else self.preprocess_time_s.value()
        dic['postprocess_time_s'] = round(
            self.postprocess_time_s.value() / self.repeats,
            4) if average else self.postprocess_time_s.value()
        dic['inference_time_s'] = round(
            self.inference_time_s.value() / self.repeats,
>>>>>>> 90aacf1e
            4) if average else self.inference_time_s.value()
        dic['img_num'] = self.img_num
        total_time = self.preprocess_time_s.value(
        ) + self.inference_time_s.value() + self.postprocess_time_s.value()
        dic['total_time_s'] = round(total_time, 4)
<<<<<<< HEAD
        return dic
=======
        dic['batch_size'] = self.img_num / self.repeats
        return dic

    def reset(self):
        self.preprocess_time_s.reset()
        self.inference_time_s.reset()
        self.postprocess_time_s.reset()
        self.img_num = 0
        self.repeats = 0
>>>>>>> 90aacf1e
<|MERGE_RESOLUTION|>--- conflicted
+++ resolved
@@ -152,21 +152,12 @@
     def start(self):
         self.st = time.time()
 
-<<<<<<< HEAD
-    def end(self, repeats=1, accumulative=True):
-        self.et = time.time()
-        if accumulative:
-            self.time += (self.et - self.st) / repeats
-        else:
-            self.time = (self.et - self.st) / repeats
-=======
     def end(self, iter_num=1, accumulative=True):
         self.et = time.time()
         if accumulative:
             self.time += (self.et - self.st) / iter_num
         else:
             self.time = (self.et - self.st) / iter_num
->>>>>>> 90aacf1e
 
     def reset(self):
         self.time = 0.
@@ -184,36 +175,13 @@
         self.inference_time_s = Times()
         self.postprocess_time_s = Times()
         self.img_num = 0
-<<<<<<< HEAD
-=======
         self.repeats = 0
->>>>>>> 90aacf1e
 
     def info(self, average=False):
         total_time = self.preprocess_time_s.value(
         ) + self.inference_time_s.value() + self.postprocess_time_s.value()
         total_time = round(total_time, 4)
         print("------------------ Inference Time Info ----------------------")
-<<<<<<< HEAD
-        print("total_time(ms): {}, img_num: {}".format(total_time * 1000,
-                                                       self.img_num))
-        preprocess_time = round(
-            self.preprocess_time_s.value() / self.img_num,
-            4) if average else self.preprocess_time_s.value()
-        postprocess_time = round(
-            self.postprocess_time_s.value() / self.img_num,
-            4) if average else self.postprocess_time_s.value()
-        inference_time = round(self.inference_time_s.value() / self.img_num,
-                               4) if average else self.inference_time_s.value()
-
-        average_latency = total_time / self.img_num
-        print("average latency time(ms): {:.2f}, QPS: {:2f}".format(
-            average_latency * 1000, 1 / average_latency))
-        print(
-            "preprocess_time(ms): {:.2f}, inference_time(ms): {:.2f}, postprocess_time(ms): {:.2f}".
-            format(preprocess_time * 1000, inference_time * 1000,
-                   postprocess_time * 1000))
-=======
         print("total_time(ms): {}, img_num: {}, batch_size: {}".format(
             total_time * 1000, self.img_num, self.img_num / self.repeats))
         preprocess_time = round(
@@ -233,20 +201,10 @@
               "postprocess_time_per_im(ms): {:.2f}".format(
                   preprocess_time * 1000, inference_time * 1000,
                   postprocess_time * 1000))
->>>>>>> 90aacf1e
 
     def report(self, average=False):
         dic = {}
         dic['preprocess_time_s'] = round(
-<<<<<<< HEAD
-            self.preprocess_time_s.value() / self.img_num,
-            4) if average else self.preprocess_time_s.value()
-        dic['postprocess_time_s'] = round(
-            self.postprocess_time_s.value() / self.img_num,
-            4) if average else self.postprocess_time_s.value()
-        dic['inference_time_s'] = round(
-            self.inference_time_s.value() / self.img_num,
-=======
             self.preprocess_time_s.value() / self.repeats,
             4) if average else self.preprocess_time_s.value()
         dic['postprocess_time_s'] = round(
@@ -254,15 +212,11 @@
             4) if average else self.postprocess_time_s.value()
         dic['inference_time_s'] = round(
             self.inference_time_s.value() / self.repeats,
->>>>>>> 90aacf1e
             4) if average else self.inference_time_s.value()
         dic['img_num'] = self.img_num
         total_time = self.preprocess_time_s.value(
         ) + self.inference_time_s.value() + self.postprocess_time_s.value()
         dic['total_time_s'] = round(total_time, 4)
-<<<<<<< HEAD
-        return dic
-=======
         dic['batch_size'] = self.img_num / self.repeats
         return dic
 
@@ -271,5 +225,4 @@
         self.inference_time_s.reset()
         self.postprocess_time_s.reset()
         self.img_num = 0
-        self.repeats = 0
->>>>>>> 90aacf1e
+        self.repeats = 0