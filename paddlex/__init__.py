--- conflicted
+++ resolved
@@ -33,17 +33,9 @@
         raise Exception(
             'For running paddlex(v{}), Version of paddlepaddle should be greater than 1.8.3'.
             format(__version__))
-<<<<<<< HEAD
-    import paddlehub as hub
-    if hub.__version__.strip().split('.')[0] > '1':
-        raise Exception(
-            "Try to reinstall Paddlehub by 'pip install paddlehub==1.8.2' while paddlepaddle < 2.0"
-        )
-=======
     #import paddlehub as hub
     #if hub.__version__.strip().split('.')[0] > '1':
     #    raise Exception("Try to reinstall Paddlehub by 'pip install paddlehub==1.8.2' while paddlepaddle < 2.0")
->>>>>>> cc6697c0
 
 if hasattr(paddle, 'enable_static'):
     paddle.enable_static()
