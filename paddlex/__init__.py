--- conflicted
+++ resolved
@@ -38,19 +38,11 @@
     print(
         "[WARNING] pycocotools install: https://github.com/PaddlePaddle/PaddleX/blob/develop/docs/install.md"
     )
-<<<<<<< HEAD
-
-import paddlehub as hub
-if hub.version.hub_version < '1.6.2':
-    raise Exception("[ERROR] paddlehub >= 1.6.2 is required")
-
-=======
 
 #import paddlehub as hub
 #if hub.version.hub_version < '1.6.2':
 #    raise Exception("[ERROR] paddlehub >= 1.6.2 is required")
 
->>>>>>> 1213eac5
 env_info = get_environ_info()
 load_model = cv.models.load_model
 datasets = cv.datasets
