# Copyright (c) 2021 PaddlePaddle Authors. All Rights Reserved.
#
# Licensed under the Apache License, Version 2.0 (the "License");
# you may not use this file except in compliance with the License.
# You may obtain a copy of the License at
#
#    http://www.apache.org/licenses/LICENSE-2.0
#
# Unless required by applicable law or agreed to in writing, software
# distributed under the License is distributed on an "AS IS" BASIS,
# WITHOUT WARRANTIES OR CONDITIONS OF ANY KIND, either express or implied.
# See the License for the specific language governing permissions and
# limitations under the License.

import os
import os.path as osp
from functools import partial
import time
import copy
import math
import yaml
import json
import numpy as np
import paddle
from paddle.io import DataLoader, DistributedBatchSampler
from paddleslim import QAT
from paddleslim.analysis import flops
from paddleslim import L1NormFilterPruner, FPGMFilterPruner
import paddlex
from paddlex.cv.transforms import arrange_transforms
from paddlex.utils import (seconds_to_hms, get_single_card_bs, dict2str,
                           get_pretrain_weights, load_pretrain_weights,
                           load_checkpoint, SmoothedValue, TrainingStats,
                           _get_shared_memory_size_in_M, EarlyStop)
import paddlex.utils.logging as logging
from .slim.prune import _pruner_eval_fn, _pruner_template_input, sensitive_prune
from .utils.infer_nets import InferNet


class BaseModel:
    def __init__(self, model_type):
        self.model_type = model_type
        self.num_classes = None
        self.labels = None
        self.version = paddlex.__version__
        self.net = None
        self.optimizer = None
        self.test_inputs = None
        self.train_data_loader = None
        self.eval_data_loader = None
        self.eval_metrics = None
        # 是否使用多卡间同步BatchNorm均值和方差
        self.sync_bn = False
        self.status = 'Normal'
        # 已完成迭代轮数，为恢复训练时的起始轮数
        self.completed_epochs = 0
        self.pruner = None
        self.pruning_ratios = None
        self.quantizer = None
        self.quant_config = None
        self.fixed_input_shape = None

    def net_initialize(self,
                       pretrain_weights=None,
                       save_dir='.',
                       resume_checkpoint=None,
                       is_backbone_weights=False):
        if pretrain_weights is not None and \
                not osp.exists(pretrain_weights):
            if not osp.isdir(save_dir):
                if osp.exists(save_dir):
                    os.remove(save_dir)
                os.makedirs(save_dir)
            if self.model_type == 'classifier':
                pretrain_weights = get_pretrain_weights(
                    pretrain_weights, self.model_name, save_dir)
            else:
                backbone_name = getattr(self, 'backbone_name', None)
                pretrain_weights = get_pretrain_weights(
                    pretrain_weights,
                    self.__class__.__name__,
                    save_dir,
                    backbone_name=backbone_name)
        if pretrain_weights is not None:
            if is_backbone_weights:
                load_pretrain_weights(
                    self.net.backbone,
                    pretrain_weights,
                    model_name='backbone of ' + self.model_name)
            else:
                load_pretrain_weights(
                    self.net, pretrain_weights, model_name=self.model_name)
        if resume_checkpoint is not None:
            if not osp.exists(resume_checkpoint):
                logging.error(
                    "The checkpoint path {} to resume training from does not exist."
                    .format(resume_checkpoint),
                    exit=True)
            if not osp.exists(osp.join(resume_checkpoint, 'model.pdparams')):
                logging.error(
                    "Model parameter state dictionary file 'model.pdparams' "
                    "not found under given checkpoint path {}".format(
                        resume_checkpoint),
                    exit=True)
            if not osp.exists(osp.join(resume_checkpoint, 'model.pdopt')):
                logging.error(
                    "Optimizer state dictionary file 'model.pdparams' "
                    "not found under given checkpoint path {}".format(
                        resume_checkpoint),
                    exit=True)
            if not osp.exists(osp.join(resume_checkpoint, 'model.yml')):
                logging.error(
                    "'model.yml' not found under given checkpoint path {}".
                    format(resume_checkpoint),
                    exit=True)
            with open(osp.join(resume_checkpoint, "model.yml")) as f:
                info = yaml.load(f.read(), Loader=yaml.Loader)
                self.completed_epochs = info['completed_epochs']
            load_checkpoint(
                self.net,
                self.optimizer,
                model_name=self.model_name,
                checkpoint=resume_checkpoint)

    def get_model_info(self):
        info = dict()
        info['version'] = paddlex.__version__
        info['Model'] = self.__class__.__name__
        info['_Attributes'] = {'model_type': self.model_type}
        if 'self' in self.init_params:
            del self.init_params['self']
        if '__class__' in self.init_params:
            del self.init_params['__class__']
        if 'model_name' in self.init_params:
            del self.init_params['model_name']
        if 'params' in self.init_params:
            del self.init_params['params']

        info['_init_params'] = self.init_params

        info['_Attributes']['num_classes'] = self.num_classes
        info['_Attributes']['labels'] = self.labels
        info['_Attributes']['fixed_input_shape'] = self.fixed_input_shape

        try:
            primary_metric_key = list(self.eval_metrics.keys())[0]
            primary_metric_value = float(self.eval_metrics[primary_metric_key])
            info['_Attributes']['eval_metrics'] = {
                primary_metric_key: primary_metric_value
            }
        except:
            pass

        if hasattr(self, 'test_transforms'):
            if self.test_transforms is not None:
                info['Transforms'] = list()
                for op in self.test_transforms.transforms:
                    name = op.__class__.__name__
                    if name.startswith('Arrange'):
                        continue
                    attr = op.__dict__
                    info['Transforms'].append({name: attr})
        info['completed_epochs'] = self.completed_epochs
        return info

    def get_pruning_info(self):
        info = dict()
        info['pruner'] = self.pruner.__class__.__name__
        info['pruning_ratios'] = self.pruning_ratios
        pruner_inputs = self.pruner.inputs
        if self.model_type == 'detector':
            pruner_inputs = {
                k: v.tolist()
                for k, v in pruner_inputs[0].items()
            }
        info['pruner_inputs'] = pruner_inputs

        return info

    def get_quant_info(self):
        info = dict()
        info['quant_config'] = self.quant_config
        return info

    def save_model(self, save_dir):
        if not osp.isdir(save_dir):
            if osp.exists(save_dir):
                os.remove(save_dir)
            os.makedirs(save_dir)
        model_info = self.get_model_info()
        model_info['status'] = self.status

        paddle.save(self.net.state_dict(),
                    osp.join(save_dir, 'model.pdparams'))
        paddle.save(self.optimizer.state_dict(),
                    osp.join(save_dir, 'model.pdopt'))

        with open(
                osp.join(save_dir, 'model.yml'), encoding='utf-8',
                mode='w') as f:
            yaml.dump(model_info, f)

        # 评估结果保存
        if hasattr(self, 'eval_details'):
            with open(osp.join(save_dir, 'eval_details.json'), 'w') as f:
                json.dump(self.eval_details, f)

        if self.status == 'Pruned' and self.pruner is not None:
            pruning_info = self.get_pruning_info()
            with open(
                    osp.join(save_dir, 'prune.yml'), encoding='utf-8',
                    mode='w') as f:
                yaml.dump(pruning_info, f)

        if self.status == 'Quantized' and self.quantizer is not None:
            quant_info = self.get_quant_info()
            with open(
                    osp.join(save_dir, 'quant.yml'), encoding='utf-8',
                    mode='w') as f:
                yaml.dump(quant_info, f)

        # 模型保存成功的标志
        open(osp.join(save_dir, '.success'), 'w').close()
        logging.info("Model saved in {}.".format(save_dir))

    def build_data_loader(self, dataset, batch_size, mode='train'):
        if dataset.num_samples < batch_size:
            raise Exception(
                'The volume of dataset({}) must be larger than batch size({}).'
                .format(dataset.num_samples, batch_size))
        batch_size_each_card = get_single_card_bs(batch_size=batch_size)
        # TODO detection eval阶段需做判断
        batch_sampler = DistributedBatchSampler(
            dataset,
            batch_size=batch_size_each_card,
            shuffle=dataset.shuffle,
            drop_last=mode == 'train')

        if dataset.num_workers > 0:
            shm_size = _get_shared_memory_size_in_M()
            if shm_size is None or shm_size < 1024.:
                use_shared_memory = False
            else:
                use_shared_memory = True
        else:
            use_shared_memory = False

        loader = DataLoader(
            dataset,
            batch_sampler=batch_sampler,
            collate_fn=dataset.batch_transforms,
            num_workers=dataset.num_workers,
            return_list=True,
            use_shared_memory=use_shared_memory,
            worker_init_fn=lambda worker_id: np.random.seed(np.random.get_state()[1][0] + worker_id)
        )

        return loader

    def train_loop(self,
                   num_epochs,
                   train_dataset,
                   train_batch_size,
                   eval_dataset=None,
                   save_interval_epochs=1,
                   log_interval_steps=10,
                   save_dir='output',
                   ema=None,
                   early_stop=False,
                   early_stop_patience=5,
                   use_vdl=True):
        arrange_transforms(
            model_type=self.model_type,
            transforms=train_dataset.transforms,
            mode='train')

        nranks = paddle.distributed.get_world_size()
        local_rank = paddle.distributed.get_rank()
        if nranks > 1:
            find_unused_parameters = getattr(self, 'find_unused_parameters',
                                             False)
            # Initialize parallel environment if not done.
            if not paddle.distributed.parallel.parallel_helper._is_parallel_ctx_initialized(
            ):
                paddle.distributed.init_parallel_env()
                ddp_net = paddle.DataParallel(
                    self.net, find_unused_parameters=find_unused_parameters)
            else:
                ddp_net = paddle.DataParallel(
                    self.net, find_unused_parameters=find_unused_parameters)

        if use_vdl:
            from visualdl import LogWriter
            vdl_logdir = osp.join(save_dir, 'vdl_log')
            log_writer = LogWriter(vdl_logdir)
        # task_id: 目前由PaddleX GUI赋值
        # 用于在VisualDL日志中注明所属任务id
        task_id = getattr(paddlex, "task_id", "")

        thresh = .0001
        if early_stop:
            earlystop = EarlyStop(early_stop_patience, thresh)

        self.train_data_loader = self.build_data_loader(
            train_dataset, batch_size=train_batch_size, mode='train')

        if eval_dataset is not None:
            self.test_transforms = copy.deepcopy(eval_dataset.transforms)

        start_epoch = self.completed_epochs
        train_step_time = SmoothedValue(log_interval_steps)
        train_step_each_epoch = math.floor(train_dataset.num_samples /
                                           train_batch_size)
        train_total_step = train_step_each_epoch * (num_epochs - start_epoch)
        if eval_dataset is not None:
            eval_batch_size = train_batch_size
            eval_epoch_time = 0

        best_accuracy_key = ""
        best_accuracy = -1.0
        best_model_epoch = -1
        current_step = 0
        for i in range(start_epoch, num_epochs):
            self.net.train()
            if callable(
                    getattr(self.train_data_loader.dataset, 'set_epoch',
                            None)):
                self.train_data_loader.dataset.set_epoch(i)
            train_avg_metrics = TrainingStats()
            step_time_tic = time.time()

            for step, data in enumerate(self.train_data_loader()):
                if nranks > 1:
                    outputs = self.run(ddp_net, data, mode='train')
                else:
                    outputs = self.run(self.net, data, mode='train')
                loss = outputs['loss']
                loss.backward()
                self.optimizer.step()
                self.optimizer.clear_grad()
                lr = self.optimizer.get_lr()
                if isinstance(self.optimizer._learning_rate,
                              paddle.optimizer.lr.LRScheduler):
                    self.optimizer._learning_rate.step()

                train_avg_metrics.update(outputs)
                outputs['lr'] = lr
                if ema is not None:
                    ema.update(self.net)
                step_time_toc = time.time()
                train_step_time.update(step_time_toc - step_time_tic)
                step_time_tic = step_time_toc
                current_step += 1

                # 每间隔log_interval_steps，输出loss信息
                if current_step % log_interval_steps == 0 and local_rank == 0:
                    if use_vdl:
                        for k, v in outputs.items():
                            log_writer.add_scalar(
                                '{}-Metrics/Training(Step): {}'.format(
                                    task_id, k), v, current_step)

                    # 估算剩余时间
                    avg_step_time = train_step_time.avg()
                    eta = avg_step_time * (train_total_step - current_step)
                    if eval_dataset is not None:
                        eval_num_epochs = math.ceil(
                            (num_epochs - i - 1) / save_interval_epochs)
                        if eval_epoch_time == 0:
                            eta += avg_step_time * math.ceil(
                                eval_dataset.num_samples / eval_batch_size)
                        else:
                            eta += eval_epoch_time * eval_num_epochs

                    logging.info(
                        "[TRAIN] Epoch={}/{}, Step={}/{}, {}, time_each_step={}s, eta={}"
                        .format(i + 1, num_epochs, step + 1,
                                train_step_each_epoch,
                                dict2str(outputs),
                                round(avg_step_time, 2), seconds_to_hms(eta)))

            logging.info('[TRAIN] Epoch {} finished, {} .'
                         .format(i + 1, train_avg_metrics.log()))
            self.completed_epochs += 1

            # 每间隔save_interval_epochs, 在验证集上评估和对模型进行保存
            if ema is not None:
                weight = copy.deepcopy(self.net.state_dict())
                self.net.set_state_dict(ema.apply())
            eval_epoch_tic = time.time()
            if (i + 1) % save_interval_epochs == 0 or i == num_epochs - 1:
                if eval_dataset is not None and eval_dataset.num_samples > 0:
                    eval_result = self.evaluate(
                        eval_dataset,
                        batch_size=eval_batch_size,
                        return_details=True)
                    # 保存最优模型
                    if local_rank == 0:
                        self.eval_metrics, self.eval_details = eval_result
                        if use_vdl:
                            for k, v in self.eval_metrics.items():
                                try:
                                    log_writer.add_scalar(
                                        '{}-Metrics/Eval(Epoch): {}'.format(
                                            task_id, k), v, i + 1)
                                except TypeError:
                                    pass
                        logging.info('[EVAL] Finished, Epoch={}, {} .'.format(
                            i + 1, dict2str(self.eval_metrics)))
                        best_accuracy_key = list(self.eval_metrics.keys())[0]
                        current_accuracy = self.eval_metrics[best_accuracy_key]
                        if current_accuracy > best_accuracy:
                            best_accuracy = current_accuracy
                            best_model_epoch = i + 1
                            best_model_dir = osp.join(save_dir, "best_model")
                            self.save_model(save_dir=best_model_dir)
                        if best_model_epoch > 0:
                            logging.info(
                                'Current evaluated best model on eval_dataset is epoch_{}, {}={}'
                                .format(best_model_epoch, best_accuracy_key,
                                        best_accuracy))
                    eval_epoch_time = time.time() - eval_epoch_tic

                current_save_dir = osp.join(save_dir, "epoch_{}".format(i + 1))
                if local_rank == 0:
                    self.save_model(save_dir=current_save_dir)

                    if eval_dataset is not None and early_stop:
                        if earlystop(current_accuracy):
                            break
            if ema is not None:
                self.net.set_state_dict(weight)

    def analyze_sensitivity(self,
                            dataset,
                            batch_size=8,
                            criterion='l1_norm',
                            save_dir='output'):
        """

        Args:
            dataset(paddlex.dataset): Dataset used for evaluation during sensitivity analysis.
            batch_size(int, optional): Batch size used in evaluation. Defaults to 8.
            criterion({'l1_norm', 'fpgm'}, optional): Pruning criterion. Defaults to 'l1_norm'.
            save_dir(str, optional): The directory to save sensitivity file of the model. Defaults to 'output'.

        """
        if self.__class__.__name__ in ['FasterRCNN', 'MaskRCNN']:
            raise Exception("{} does not support pruning currently!".format(
                self.__class__.__name__))

        assert criterion in ['l1_norm', 'fpgm'], \
            "Pruning criterion {} is not supported. Please choose from ['l1_norm', 'fpgm']"
        arrange_transforms(
            model_type=self.model_type,
            transforms=dataset.transforms,
            mode='eval')
        if self.model_type == 'detector':
            self.net.eval()
        else:
            self.net.train()
        inputs = _pruner_template_input(
            sample=dataset[0], model_type=self.model_type)
        if criterion == 'l1_norm':
            self.pruner = L1NormFilterPruner(self.net, inputs=inputs)
        else:
            self.pruner = FPGMFilterPruner(self.net, inputs=inputs)

        if not osp.isdir(save_dir):
            os.makedirs(save_dir)
        sen_file = osp.join(save_dir, 'model.sensi.data')
        logging.info('Sensitivity analysis of model parameters starts...')
        self.pruner.sensitive(
            eval_func=partial(_pruner_eval_fn, self, dataset, batch_size),
            sen_file=sen_file)
        logging.info(
            'Sensitivity analysis is complete. The result is saved at {}.'.
            format(sen_file))

    def prune(self, pruned_flops, save_dir=None):
        """

        Args:
            pruned_flops(float): Ratio of FLOPs to be pruned.
            save_dir(None or str, optional): If None, the pruned model will not be saved.
                Otherwise, the pruned model will be saved at save_dir. Defaults to None.

        """
        if self.status == "Pruned":
            raise Exception(
                "A pruned model cannot be done model pruning again!")
        pre_pruning_flops = flops(self.net, self.pruner.inputs)
        logging.info("Pre-pruning FLOPs: {}. Pruning starts...".format(
            pre_pruning_flops))
        _, self.pruning_ratios = sensitive_prune(self.pruner, pruned_flops)
        post_pruning_flops = flops(self.net, self.pruner.inputs)
        logging.info("Pruning is complete. Post-pruning FLOPs: {}".format(
            post_pruning_flops))
        logging.warning("Pruning the model may hurt its performance, "
                        "retraining is highly recommended")
        self.status = 'Pruned'

        if save_dir is not None:
            self.save_model(save_dir)
            logging.info("Pruned model is saved at {}".format(save_dir))

    def _prepare_qat(self, quant_config):
        if self.status == 'Infer':
            logging.error(
                "Exported inference model does not support quantization aware training.",
                exit=True)
        if quant_config is None:
            # default quantization configuration
            quant_config = {
                # {None, 'PACT'}. Weight preprocess type. If None, no preprocessing is performed.
                'weight_preprocess_type': None,
                # {None, 'PACT'}. Activation preprocess type. If None, no preprocessing is performed.
                'activation_preprocess_type': None,
                # {'abs_max', 'channel_wise_abs_max', 'range_abs_max', 'moving_average_abs_max'}.
                # Weight quantization type.
                'weight_quantize_type': 'channel_wise_abs_max',
                # {'abs_max', 'range_abs_max', 'moving_average_abs_max'}. Activation quantization type.
                'activation_quantize_type': 'moving_average_abs_max',
                # The number of bits of weights after quantization.
                'weight_bits': 8,
                # The number of bits of activation after quantization.
                'activation_bits': 8,
                # Data type after quantization, such as 'uint8', 'int8', etc.
                'dtype': 'int8',
                # Window size for 'range_abs_max' quantization.
                'window_size': 10000,
                # Decay coefficient of moving average.
                'moving_rate': .9,
                # Types of layers that will be quantized.
                'quantizable_layer_type': ['Conv2D', 'Linear']
            }
        if self.status != 'Quantized':
            self.quant_config = quant_config
            self.quantizer = QAT(config=self.quant_config)
            logging.info(
                "Preparing the model for quantization-aware training...")
            self.quantizer.quantize(self.net)
            logging.info("Model is ready for quantization-aware training.")
            self.status = 'Quantized'
        elif quant_config != self.quant_config:
            logging.error(
                "The model has been quantized with the following quant_config: {}."
                "Doing quantization-aware training with a quantized model "
                "using a different configuration is not supported."
                .format(self.quant_config),
                exit=True)

    def _get_pipeline_info(self, save_dir):
        pipeline_info = {}
        pipeline_info["pipeline_name"] = self.model_type
        nodes = [{
            "src0": {
                "type": "Source",
                "next": "decode0"
            }
        }, {
            "decode0": {
                "type": "Decode",
                "next": "predict0"
            }
        }, {
            "predict0": {
                "type": "Predict",
                "init_params": {
                    "use_gpu": False,
                    "gpu_id": 0,
                    "use_trt": False,
                    "model_dir": save_dir,
                },
                "next": "sink0"
            }
        }, {
            "sink0": {
                "type": "Sink"
            }
        }]
        pipeline_info["pipeline_nodes"] = nodes
        pipeline_info["version"] = "1.0.0"
        return pipeline_info

    def _build_inference_net(self):
<<<<<<< HEAD
        infer_net = InferNet(self.net, self.model_type)
=======
        infer_net = self.net if self.model_type == 'detector' else InferNet(
            self.net, self.model_type)
>>>>>>> 90aacf1e
        infer_net.eval()
        return infer_net

    def _export_inference_model(self, save_dir, image_shape=None):
        save_dir = osp.join(save_dir, 'inference_model')
        self.test_inputs = self._get_test_inputs(image_shape)
        infer_net = self._build_inference_net()

        if self.status == 'Quantized':
            self.quantizer.save_quantized_model(infer_net,
                                                osp.join(save_dir, 'model'),
                                                self.test_inputs)
            quant_info = self.get_quant_info()
            with open(
                    osp.join(save_dir, 'quant.yml'), encoding='utf-8',
                    mode='w') as f:
                yaml.dump(quant_info, f)
        else:
            static_net = paddle.jit.to_static(
                infer_net, input_spec=self.test_inputs)
            paddle.jit.save(static_net, osp.join(save_dir, 'model'))

        if self.status == 'Pruned':
            pruning_info = self.get_pruning_info()
            with open(
                    osp.join(save_dir, 'prune.yml'), encoding='utf-8',
                    mode='w') as f:
                yaml.dump(pruning_info, f)

        model_info = self.get_model_info()
        model_info['status'] = 'Infer'
        with open(
                osp.join(save_dir, 'model.yml'), encoding='utf-8',
                mode='w') as f:
            yaml.dump(model_info, f)

        pipeline_info = self._get_pipeline_info(save_dir)
        with open(
                osp.join(save_dir, 'pipeline.yml'), encoding='utf-8',
                mode='w') as f:
            yaml.dump(pipeline_info, f)

        # 模型保存成功的标志
        open(osp.join(save_dir, '.success'), 'w').close()
        logging.info("The model for the inference deployment is saved in {}.".
                     format(save_dir))<|MERGE_RESOLUTION|>--- conflicted
+++ resolved
@@ -437,13 +437,11 @@
                             criterion='l1_norm',
                             save_dir='output'):
         """
-
         Args:
             dataset(paddlex.dataset): Dataset used for evaluation during sensitivity analysis.
             batch_size(int, optional): Batch size used in evaluation. Defaults to 8.
             criterion({'l1_norm', 'fpgm'}, optional): Pruning criterion. Defaults to 'l1_norm'.
             save_dir(str, optional): The directory to save sensitivity file of the model. Defaults to 'output'.
-
         """
         if self.__class__.__name__ in ['FasterRCNN', 'MaskRCNN']:
             raise Exception("{} does not support pruning currently!".format(
@@ -479,12 +477,10 @@
 
     def prune(self, pruned_flops, save_dir=None):
         """
-
         Args:
             pruned_flops(float): Ratio of FLOPs to be pruned.
             save_dir(None or str, optional): If None, the pruned model will not be saved.
                 Otherwise, the pruned model will be saved at save_dir. Defaults to None.
-
         """
         if self.status == "Pruned":
             raise Exception(
@@ -584,12 +580,8 @@
         return pipeline_info
 
     def _build_inference_net(self):
-<<<<<<< HEAD
-        infer_net = InferNet(self.net, self.model_type)
-=======
         infer_net = self.net if self.model_type == 'detector' else InferNet(
             self.net, self.model_type)
->>>>>>> 90aacf1e
         infer_net.eval()
         return infer_net
 
