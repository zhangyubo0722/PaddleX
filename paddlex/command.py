# Copyright (c) 2020 PaddlePaddle Authors. All Rights Reserved.
#
# Licensed under the Apache License, Version 2.0 (the "License");
# you may not use this file except in compliance with the License.
# You may obtain a copy of the License at
#
#     http://www.apache.org/licenses/LICENSE-2.0
#
# Unless required by applicable law or agreed to in writing, software
# distributed under the License is distributed on an "AS IS" BASIS,
# WITHOUT WARRANTIES OR CONDITIONS OF ANY KIND, either express or implied.
# See the License for the specific language governing permissions and
# limitations under the License.

from six import text_type as _text_type
import argparse
import sys
import os.path as osp
import paddlex.utils.logging as logging


def arg_parser():
    parser = argparse.ArgumentParser()
    parser.add_argument(
        "--model_dir",
        "-m",
        type=_text_type,
        default=None,
        help="define model directory path")
    parser.add_argument(
        "--save_dir",
        "-s",
        type=_text_type,
        default=None,
        help="path to save inference model")
    parser.add_argument(
        "--version",
        "-v",
        action="store_true",
        default=False,
        help="get version of PaddleX")
    parser.add_argument(
        "--export_inference",
        "-e",
        action="store_true",
        default=False,
        help="export inference model for C++/Python deployment")
    parser.add_argument(
        "--export_onnx",
        "-eo",
        action="store_true",
        default=False,
        help="export onnx model for deployment")
    parser.add_argument(
        "--onnx_opset",
        "-oo",
        type=int,
        default=10,
        help="when use paddle2onnx, set onnx opset version to export")
    parser.add_argument(
        "--data_conversion",
        "-dc",
        action="store_true",
        default=False,
        help="convert the dataset to the standard format")
    parser.add_argument(
        "--source",
        "-se",
        type=_text_type,
        default=None,
        help="define dataset format before the conversion")
    parser.add_argument(
        "--to",
        "-to",
        type=_text_type,
        default=None,
        help="define dataset format after the conversion")
    parser.add_argument(
        "--pics",
        "-p",
        type=_text_type,
        default=None,
        help="define pictures directory path")
    parser.add_argument(
        "--annotations",
        "-a",
        type=_text_type,
        default=None,
        help="define annotations directory path")
    parser.add_argument(
        "--fixed_input_shape",
        "-fs",
        default=None,
        help="export inference model with fixed input shape:[w,h]")
    parser.add_argument(
        "--split_dataset",
        "-sd",
        action="store_true",
        default=False,
        help="split dataset with the split value")
    parser.add_argument(
        "--format",
        "-f",
        default=None,
        help="define dataset format(ImageNet/COCO/VOC/Seg)")
    parser.add_argument(
        "--dataset_dir",
        "-dd",
        type=_text_type,
        default=None,
        help="define the path of dataset to be splited")
    parser.add_argument(
        "--val_value",
        "-vv",
        default=None,
        help="define the value of validation dataset(E.g 0.2)")
    parser.add_argument(
        "--test_value",
        "-tv",
        default=None,
        help="define the value of test dataset(E.g 0.1)")
    return parser


def main():
    import os
    os.environ['CUDA_VISIBLE_DEVICES'] = ""

    import paddlex as pdx

    if len(sys.argv) < 2:
        print("Use command 'paddlex -h` to print the help information\n")
        return
    parser = arg_parser()
    args = parser.parse_args()

    if args.version:
        print("PaddleX-{}".format(pdx.__version__))
        print("Repo: https://github.com/PaddlePaddle/PaddleX.git")
        print("Email: paddlex@baidu.com")
        return

    if args.export_inference:
        assert args.model_dir is not None, "--model_dir should be defined while exporting inference model"
        assert args.save_dir is not None, "--save_dir should be defined to save inference model"

        fixed_input_shape = None
        if args.fixed_input_shape is not None:
            fixed_input_shape = eval(args.fixed_input_shape)
            assert len(
                fixed_input_shape
            ) == 2, "len of fixed input shape must == 2, such as [224,224]"
        else:
            fixed_input_shape = None

        model = pdx.load_model(args.model_dir, fixed_input_shape)
        model.export_inference_model(args.save_dir)

    if args.export_onnx:
        assert args.model_dir is not None, "--model_dir should be defined while exporting onnx model"
        assert args.save_dir is not None, "--save_dir should be defined to create onnx model"

        model = pdx.load_model(args.model_dir)
        if model.status == "Normal" or model.status == "Prune":
            logging.error(
                "Only support inference model, try to export model first as below,",
                exit=False)
            logging.error(
                "paddlex --export_inference --model_dir model_path --save_dir infer_model"
            )
<<<<<<< HEAD
        pdx.convertor.export_onnx_model(model, args.save_dir, args.onnx_opset)
=======
        pdx.convertor.export_onnx_model(model, args.save_dir)
>>>>>>> fab463d2

    if args.data_conversion:
        assert args.source is not None, "--source should be defined while converting dataset"
        assert args.to is not None, "--to should be defined to confirm the taregt dataset format"
        assert args.pics is not None, "--pics should be defined to confirm the pictures path"
        assert args.annotations is not None, "--annotations should be defined to confirm the annotations path"
        assert args.save_dir is not None, "--save_dir should be defined to store taregt dataset"
        if args.source == 'labelme' and args.to == 'ImageNet':
            logging.error(
                "The labelme dataset can not convert to the ImageNet dataset.",
                exit=False)
        if args.source == 'jingling' and args.to == 'PascalVOC':
            logging.error(
                "The jingling dataset can not convert to the PascalVOC dataset.",
                exit=False)
        pdx.tools.convert.dataset_conversion(args.source, args.to, args.pics,
                                             args.annotations, args.save_dir)
<<<<<<< HEAD
=======

    if args.split_dataset:
        assert args.dataset_dir is not None, "--dataset_dir should be defined while spliting dataset"
        assert args.format is not None, "--form should be defined while spliting dataset"
        assert args.val_value is not None, "--val_value should be defined while spliting dataset"

        dataset_dir = args.dataset_dir
        dataset_format = args.format.lower()
        val_value = float(args.val_value)
        test_value = float(args.test_value
                           if args.test_value is not None else 0)
        save_dir = dataset_dir

        if not dataset_format in ["coco", "imagenet", "voc", "seg"]:
            logging.error(
                "The dataset format is not correct defined.(support COCO/ImageNet/VOC/Seg)"
            )
        if not osp.exists(dataset_dir):
            logging.error("The path of dataset to be splited doesn't exist.")
        if val_value <= 0 or val_value >= 1 or test_value < 0 or test_value >= 1 or val_value + test_value >= 1:
            logging.error("The value of split is not correct.")

        pdx.tools.split.dataset_split(dataset_dir, dataset_format, val_value,
                                      test_value, save_dir)
>>>>>>> fab463d2


if __name__ == "__main__":
    main()<|MERGE_RESOLUTION|>--- conflicted
+++ resolved
@@ -168,11 +168,7 @@
             logging.error(
                 "paddlex --export_inference --model_dir model_path --save_dir infer_model"
             )
-<<<<<<< HEAD
         pdx.convertor.export_onnx_model(model, args.save_dir, args.onnx_opset)
-=======
-        pdx.convertor.export_onnx_model(model, args.save_dir)
->>>>>>> fab463d2
 
     if args.data_conversion:
         assert args.source is not None, "--source should be defined while converting dataset"
@@ -190,8 +186,6 @@
                 exit=False)
         pdx.tools.convert.dataset_conversion(args.source, args.to, args.pics,
                                              args.annotations, args.save_dir)
-<<<<<<< HEAD
-=======
 
     if args.split_dataset:
         assert args.dataset_dir is not None, "--dataset_dir should be defined while spliting dataset"
@@ -216,7 +210,6 @@
 
         pdx.tools.split.dataset_split(dataset_dir, dataset_format, val_value,
                                       test_value, save_dir)
->>>>>>> fab463d2
 
 
 if __name__ == "__main__":
