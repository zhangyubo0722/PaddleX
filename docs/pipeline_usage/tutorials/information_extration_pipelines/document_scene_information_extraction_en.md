--- conflicted
+++ resolved
@@ -652,13 +652,9 @@
     print("Final result:")
     print(len(result_chat["chatResult"]))
 ```
-<<<<<<< HEAD
-
+  
 **Note**: Please fill in your API key and secret key at `API_KEY` and `SECRET_KEY`.
 
-=======
-**Note**: Please fill in your API key and secret key at `API_KEY` and `SECRET_KEY`.
->>>>>>> 524fab4a
 </details>
 </details>
 <br/>
@@ -710,7 +706,6 @@
 
 ## 5. Multi-hardware Support
 PaddleX supports various mainstream hardware devices such as NVIDIA GPUs, Kunlun XPU, Ascend NPU, and Cambricon MLU. **Seamless switching between different hardware can be achieved by simply setting the `--device` parameter**.
-<<<<<<< HEAD
 
 For example, to perform inference using the PP-ChatOCRv3-doc Pipeline on an NVIDIA GPU.
 At this point, if you wish to switch the hardware to Ascend NPU, simply modify the `--device` in the script to `npu`:
@@ -726,17 +721,3 @@
 ```
 
 If you want to use the PP-ChatOCRv3-doc Pipeline on more types of hardware, please refer to the [PaddleX Multi-Device Usage Guide](../../../installation/multi_devices_use_guide_en.md).
-=======
-
-For example, to perform inference using the PP-ChatOCRv3-doc Pipeline on an NVIDIA GPU.
-At this point, if you wish to switch the hardware to Ascend NPU, simply modify the `--device` in the script to `npu`:
-
-```python
-from paddlex import create_pipeline
-predict = create_pipeline(pipeline="PP-ChatOCRv3-doc",
-                            llm_name="ernie-3.5",
-                            llm_params = {"api_type":"qianfan","ak":"","sk":""},  ## Please fill in your ak and sk, or you will not be able to call the large model
-                            device = "npu:0")
-```
-If you want to use the PP-ChatOCRv3-doc Pipeline on more types of hardware, please refer to the [PaddleX Multi-Device Usage Guide](../../../installation/installation_other_devices_en.md).
->>>>>>> 524fab4a
